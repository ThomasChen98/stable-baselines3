--- conflicted
+++ resolved
@@ -35,11 +35,6 @@
     | stable_baselines3/common/base_class.py$
     | stable_baselines3/common/buffers.py$
     | stable_baselines3/common/callbacks.py$
-<<<<<<< HEAD
-    | stable_baselines3/common/env_util.py$
-=======
-    | stable_baselines3/common/distributions.py$
->>>>>>> e39bc3da
     | stable_baselines3/common/envs/bit_flipping_env.py$
     | stable_baselines3/common/envs/identity_env.py$
     | stable_baselines3/common/envs/multi_input_envs.py$
