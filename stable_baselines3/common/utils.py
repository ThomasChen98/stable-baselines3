import glob
import os
import platform
import random
import re
from collections import deque
from inspect import signature
from itertools import zip_longest
from typing import Dict, Iterable, List, Optional, Tuple, Union

import cloudpickle
<<<<<<< HEAD
import gym
=======
import gymnasium as gym
>>>>>>> dc09d81f
import numpy as np
import torch as th
from gymnasium import spaces

import stable_baselines3 as sb3

# Check if tensorboard is available for pytorch
try:
    from torch.utils.tensorboard import SummaryWriter
except ImportError:
    SummaryWriter = None

from stable_baselines3.common.logger import Logger, configure
from stable_baselines3.common.type_aliases import GymEnv, Schedule, TensorDict, TrainFreq, TrainFrequencyUnit


def set_random_seed(seed: int, using_cuda: bool = False) -> None:
    """
    Seed the different random generators.

    :param seed:
    :param using_cuda:
    """
    # Seed python RNG
    random.seed(seed)
    # Seed numpy RNG
    np.random.seed(seed)
    # seed the RNG for all devices (both CPU and CUDA)
    th.manual_seed(seed)

    if using_cuda:
        # Deterministic operations for CuDNN, it may impact performances
        th.backends.cudnn.deterministic = True
        th.backends.cudnn.benchmark = False


# From stable baselines
def explained_variance(y_pred: np.ndarray, y_true: np.ndarray) -> np.ndarray:
    """
    Computes fraction of variance that ypred explains about y.
    Returns 1 - Var[y-ypred] / Var[y]

    interpretation:
        ev=0  =>  might as well have predicted zero
        ev=1  =>  perfect prediction
        ev<0  =>  worse than just predicting zero

    :param y_pred: the prediction
    :param y_true: the expected value
    :return: explained variance of ypred and y
    """
    assert y_true.ndim == 1 and y_pred.ndim == 1
    var_y = np.var(y_true)
    return np.nan if var_y == 0 else 1 - np.var(y_true - y_pred) / var_y


def update_learning_rate(optimizer: th.optim.Optimizer, learning_rate: float) -> None:
    """
    Update the learning rate for a given optimizer.
    Useful when doing linear schedule.

    :param optimizer: Pytorch optimizer
    :param learning_rate: New learning rate value
    """
    for param_group in optimizer.param_groups:
        param_group["lr"] = learning_rate


def get_schedule_fn(value_schedule: Union[Schedule, float]) -> Schedule:
    """
    Transform (if needed) learning rate and clip range (for PPO)
    to callable.

    :param value_schedule: Constant value of schedule function
    :return: Schedule function (can return constant value)
    """
    # If the passed schedule is a float
    # create a constant function
    if isinstance(value_schedule, (float, int)):
        # Cast to float to avoid errors
        value_schedule = constant_fn(float(value_schedule))
    else:
        assert callable(value_schedule)
    return value_schedule


def get_linear_fn(start: float, end: float, end_fraction: float) -> Schedule:
    """
    Create a function that interpolates linearly between start and end
    between ``progress_remaining`` = 1 and ``progress_remaining`` = ``end_fraction``.
    This is used in DQN for linearly annealing the exploration fraction
    (epsilon for the epsilon-greedy strategy).

    :params start: value to start with if ``progress_remaining`` = 1
    :params end: value to end with if ``progress_remaining`` = 0
    :params end_fraction: fraction of ``progress_remaining``
        where end is reached e.g 0.1 then end is reached after 10%
        of the complete training process.
    :return: Linear schedule function.
    """

    def func(progress_remaining: float) -> float:
        if (1 - progress_remaining) > end_fraction:
            return end
        else:
            return start + (1 - progress_remaining) * (end - start) / end_fraction

    return func


def constant_fn(val: float) -> Schedule:
    """
    Create a function that returns a constant
    It is useful for learning rate schedule (to avoid code duplication)

    :param val: constant value
    :return: Constant schedule function.
    """

    def func(_):
        return val

    return func


def get_device(device: Union[th.device, str] = "auto") -> th.device:
    """
    Retrieve PyTorch device.
    It checks that the requested device is available first.
    For now, it supports only CPU and CUDA.
    By default, it tries to use the GPU.

    :param device: One of "auto", "cuda", "cpu",
        or any PyTorch supported device (for instance "mps")
    :return: Supported Pytorch device
    """
    # MPS/CUDA by default
    if device == "auto":
        device = get_available_accelerator()
    # Force conversion to th.device
    device = th.device(device)

    # CUDA not available
    if device.type == th.device("cuda").type and not th.cuda.is_available():
        return th.device("cpu")

    return device


def get_latest_run_id(log_path: str = "", log_name: str = "") -> int:
    """
    Returns the latest run number for the given log name and log path,
    by finding the greatest number in the directories.

    :param log_path: Path to the log folder containing several runs.
    :param log_name: Name of the experiment. Each run is stored
        in a folder named ``log_name_1``, ``log_name_2``, ...
    :return: latest run number
    """
    max_run_id = 0
    for path in glob.glob(os.path.join(log_path, f"{glob.escape(log_name)}_[0-9]*")):
        file_name = path.split(os.sep)[-1]
        ext = file_name.split("_")[-1]
        if log_name == "_".join(file_name.split("_")[:-1]) and ext.isdigit() and int(ext) > max_run_id:
            max_run_id = int(ext)
    return max_run_id


def configure_logger(
    verbose: int = 0,
    tensorboard_log: Optional[str] = None,
    tb_log_name: str = "",
    reset_num_timesteps: bool = True,
) -> Logger:
    """
    Configure the logger's outputs.

    :param verbose: Verbosity level: 0 for no output, 1 for the standard output to be part of the logger outputs
    :param tensorboard_log: the log location for tensorboard (if None, no logging)
    :param tb_log_name: tensorboard log
    :param reset_num_timesteps:  Whether the ``num_timesteps`` attribute is reset or not.
        It allows to continue a previous learning curve (``reset_num_timesteps=False``)
        or start from t=0 (``reset_num_timesteps=True``, the default).
    :return: The logger object
    """
    save_path, format_strings = None, ["stdout"]

    if tensorboard_log is not None and SummaryWriter is None:
        raise ImportError("Trying to log data to tensorboard but tensorboard is not installed.")

    if tensorboard_log is not None and SummaryWriter is not None:
        latest_run_id = get_latest_run_id(tensorboard_log, tb_log_name)
        if not reset_num_timesteps:
            # Continue training in the same directory
            latest_run_id -= 1
        save_path = os.path.join(tensorboard_log, f"{tb_log_name}_{latest_run_id + 1}")
        if verbose >= 1:
            format_strings = ["stdout", "tensorboard"]
        else:
            format_strings = ["tensorboard"]
    elif verbose == 0:
        format_strings = [""]
    return configure(save_path, format_strings=format_strings)


def check_for_correct_spaces(env: GymEnv, observation_space: spaces.Space, action_space: spaces.Space) -> None:
    """
    Checks that the environment has same spaces as provided ones. Used by BaseAlgorithm to check if
    spaces match after loading the model with given env.
    Checked parameters:
    - observation_space
    - action_space

    :param env: Environment to check for valid spaces
    :param observation_space: Observation space to check against
    :param action_space: Action space to check against
    """
    if observation_space != env.observation_space:
        raise ValueError(f"Observation spaces do not match: {observation_space} != {env.observation_space}")
    if action_space != env.action_space:
        raise ValueError(f"Action spaces do not match: {action_space} != {env.action_space}")


def check_shape_equal(space1: spaces.Space, space2: spaces.Space) -> None:
    """
    If the spaces are Box, check that they have the same shape.

    If the spaces are Dict, it recursively checks the subspaces.

    :param space1: Space
    :param space2: Other space
    """
    if isinstance(space1, spaces.Dict):
        assert isinstance(space2, spaces.Dict), "spaces must be of the same type"
        assert space1.spaces.keys() == space2.spaces.keys(), "spaces must have the same keys"
        for key in space1.spaces.keys():
            check_shape_equal(space1.spaces[key], space2.spaces[key])
    elif isinstance(space1, spaces.Box):
        assert space1.shape == space2.shape, "spaces must have the same shape"


def is_vectorized_box_observation(observation: np.ndarray, observation_space: spaces.Box) -> bool:
    """
    For box observation type, detects and validates the shape,
    then returns whether or not the observation is vectorized.

    :param observation: the input observation to validate
    :param observation_space: the observation space
    :return: whether the given observation is vectorized or not
    """
    if observation.shape == observation_space.shape:
        return False
    elif observation.shape[1:] == observation_space.shape:
        return True
    else:
        raise ValueError(
            f"Error: Unexpected observation shape {observation.shape} for "
            + f"Box environment, please use {observation_space.shape} "
            + "or (n_env, {}) for the observation shape.".format(", ".join(map(str, observation_space.shape)))
        )


def is_vectorized_discrete_observation(observation: Union[int, np.ndarray], observation_space: spaces.Discrete) -> bool:
    """
    For discrete observation type, detects and validates the shape,
    then returns whether or not the observation is vectorized.

    :param observation: the input observation to validate
    :param observation_space: the observation space
    :return: whether the given observation is vectorized or not
    """
    if isinstance(observation, int) or observation.shape == ():  # A numpy array of a number, has shape empty tuple '()'
        return False
    elif len(observation.shape) == 1:
        return True
    else:
        raise ValueError(
            f"Error: Unexpected observation shape {observation.shape} for "
            + "Discrete environment, please use () or (n_env,) for the observation shape."
        )


def is_vectorized_multidiscrete_observation(observation: np.ndarray, observation_space: spaces.MultiDiscrete) -> bool:
    """
    For multidiscrete observation type, detects and validates the shape,
    then returns whether or not the observation is vectorized.

    :param observation: the input observation to validate
    :param observation_space: the observation space
    :return: whether the given observation is vectorized or not
    """
    if observation.shape == (len(observation_space.nvec),):
        return False
    elif len(observation.shape) == 2 and observation.shape[1] == len(observation_space.nvec):
        return True
    else:
        raise ValueError(
            f"Error: Unexpected observation shape {observation.shape} for MultiDiscrete "
            + f"environment, please use ({len(observation_space.nvec)},) or "
            + f"(n_env, {len(observation_space.nvec)}) for the observation shape."
        )


def is_vectorized_multibinary_observation(observation: np.ndarray, observation_space: spaces.MultiBinary) -> bool:
    """
    For multibinary observation type, detects and validates the shape,
    then returns whether or not the observation is vectorized.

    :param observation: the input observation to validate
    :param observation_space: the observation space
    :return: whether the given observation is vectorized or not
    """
    if observation.shape == observation_space.shape:
        return False
    elif len(observation.shape) == len(observation_space.shape) + 1 and observation.shape[1:] == observation_space.shape:
        return True
    else:
        raise ValueError(
            f"Error: Unexpected observation shape {observation.shape} for MultiBinary "
            + f"environment, please use {observation_space.shape} or "
            + f"(n_env, {observation_space.n}) for the observation shape."
        )


def is_vectorized_dict_observation(observation: np.ndarray, observation_space: spaces.Dict) -> bool:
    """
    For dict observation type, detects and validates the shape,
    then returns whether or not the observation is vectorized.

    :param observation: the input observation to validate
    :param observation_space: the observation space
    :return: whether the given observation is vectorized or not
    """
    # We first assume that all observations are not vectorized
    all_non_vectorized = True
    for key, subspace in observation_space.spaces.items():
        # This fails when the observation is not vectorized
        # or when it has the wrong shape
        if observation[key].shape != subspace.shape:
            all_non_vectorized = False
            break

    if all_non_vectorized:
        return False

    all_vectorized = True
    # Now we check that all observation are vectorized and have the correct shape
    for key, subspace in observation_space.spaces.items():
        if observation[key].shape[1:] != subspace.shape:
            all_vectorized = False
            break

    if all_vectorized:
        return True
    else:
        # Retrieve error message
        error_msg = ""
        try:
            is_vectorized_observation(observation[key], observation_space.spaces[key])
        except ValueError as e:
            error_msg = f"{e}"
        raise ValueError(
            f"There seems to be a mix of vectorized and non-vectorized observations. "
            f"Unexpected observation shape {observation[key].shape} for key {key} "
            f"of type {observation_space.spaces[key]}. {error_msg}"
        )


def is_vectorized_observation(observation: Union[int, np.ndarray], observation_space: spaces.Space) -> bool:
    """
    For every observation type, detects and validates the shape,
    then returns whether or not the observation is vectorized.

    :param observation: the input observation to validate
    :param observation_space: the observation space
    :return: whether the given observation is vectorized or not
    """

    is_vec_obs_func_dict = {
        spaces.Box: is_vectorized_box_observation,
        spaces.Discrete: is_vectorized_discrete_observation,
        spaces.MultiDiscrete: is_vectorized_multidiscrete_observation,
        spaces.MultiBinary: is_vectorized_multibinary_observation,
        spaces.Dict: is_vectorized_dict_observation,
    }

    for space_type, is_vec_obs_func in is_vec_obs_func_dict.items():
        if isinstance(observation_space, space_type):
            return is_vec_obs_func(observation, observation_space)
    else:
        # for-else happens if no break is called
        raise ValueError(f"Error: Cannot determine if the observation is vectorized with the space type {observation_space}.")


def safe_mean(arr: Union[np.ndarray, list, deque]) -> np.ndarray:
    """
    Compute the mean of an array if there is at least one element.
    For empty array, return NaN. It is used for logging only.

    :param arr: Numpy array or list of values
    :return:
    """
    return np.nan if len(arr) == 0 else np.mean(arr)


def get_parameters_by_name(model: th.nn.Module, included_names: Iterable[str]) -> List[th.Tensor]:
    """
    Extract parameters from the state dict of ``model``
    if the name contains one of the strings in ``included_names``.

    :param model: the model where the parameters come from.
    :param included_names: substrings of names to include.
    :return: List of parameters values (Pytorch tensors)
        that matches the queried names.
    """
    return [param for name, param in model.state_dict().items() if any([key in name for key in included_names])]


def zip_strict(*iterables: Iterable) -> Iterable:
    r"""
    ``zip()`` function but enforces that iterables are of equal length.
    Raises ``ValueError`` if iterables not of equal length.
    Code inspired by Stackoverflow answer for question #32954486.

    :param \*iterables: iterables to ``zip()``
    """
    # As in Stackoverflow #32954486, use
    # new object for "empty" in case we have
    # Nones in iterable.
    sentinel = object()
    for combo in zip_longest(*iterables, fillvalue=sentinel):
        if sentinel in combo:
            raise ValueError("Iterables have different lengths")
        yield combo


def polyak_update(
    params: Iterable[th.Tensor],
    target_params: Iterable[th.Tensor],
    tau: float,
) -> None:
    """
    Perform a Polyak average update on ``target_params`` using ``params``:
    target parameters are slowly updated towards the main parameters.
    ``tau``, the soft update coefficient controls the interpolation:
    ``tau=1`` corresponds to copying the parameters to the target ones whereas nothing happens when ``tau=0``.
    The Polyak update is done in place, with ``no_grad``, and therefore does not create intermediate tensors,
    or a computation graph, reducing memory cost and improving performance.  We scale the target params
    by ``1-tau`` (in-place), add the new weights, scaled by ``tau`` and store the result of the sum in the target
    params (in place).
    See https://github.com/DLR-RM/stable-baselines3/issues/93

    :param params: parameters to use to update the target params
    :param target_params: parameters to update
    :param tau: the soft update coefficient ("Polyak update", between 0 and 1)
    """
    with th.no_grad():
        # zip does not raise an exception if length of parameters does not match.
        for param, target_param in zip_strict(params, target_params):
            target_param.data.mul_(1 - tau)
            th.add(target_param.data, param.data, alpha=tau, out=target_param.data)


def obs_as_tensor(obs: Union[np.ndarray, Dict[str, np.ndarray]], device: th.device) -> Union[th.Tensor, TensorDict]:
    """
    Moves the observation to the given device.

    :param obs:
    :param device: PyTorch device
    :return: PyTorch tensor of the observation on a desired device.
    """
    if isinstance(obs, np.ndarray):
        return th.as_tensor(obs, device=device)
    elif isinstance(obs, dict):
        return {key: th.as_tensor(_obs, device=device) for (key, _obs) in obs.items()}
    else:
        raise Exception(f"Unrecognized type of observation {type(obs)}")


def should_collect_more_steps(
    train_freq: TrainFreq,
    num_collected_steps: int,
    num_collected_episodes: int,
) -> bool:
    """
    Helper used in ``collect_rollouts()`` of off-policy algorithms
    to determine the termination condition.

    :param train_freq: How much experience should be collected before updating the policy.
    :param num_collected_steps: The number of already collected steps.
    :param num_collected_episodes: The number of already collected episodes.
    :return: Whether to continue or not collecting experience
        by doing rollouts of the current policy.
    """
    if train_freq.unit == TrainFrequencyUnit.STEP:
        return num_collected_steps < train_freq.frequency

    elif train_freq.unit == TrainFrequencyUnit.EPISODE:
        return num_collected_episodes < train_freq.frequency

    else:
        raise ValueError(
            "The unit of the `train_freq` must be either TrainFrequencyUnit.STEP "
            f"or TrainFrequencyUnit.EPISODE not '{train_freq.unit}'!"
        )


def get_available_accelerator() -> str:
    """
    Return the available accelerator
    (currently checking only for CUDA and MPS device)
    """
    if hasattr(th, "has_mps") and th.backends.mps.is_available():
        # MacOS Metal GPU
        return "mps"
    elif th.cuda.is_available():
        return "cuda"
    else:
        return "cpu"


def get_system_info(print_info: bool = True) -> Tuple[Dict[str, str], str]:
    """
    Retrieve system and python env info for the current system.

    :param print_info: Whether to print or not those infos
    :return: Dictionary summing up the version for each relevant package
        and a formatted string.
    """
    env_info = {
        # In OS, a regex is used to add a space between a "#" and a number to avoid
        # wrongly linking to another issue on GitHub. Example: turn "#42" to "# 42".
        "OS": re.sub(r"#(\d)", r"# \1", f"{platform.platform()} {platform.version()}"),
        "Python": platform.python_version(),
        "Stable-Baselines3": sb3.__version__,
        "PyTorch": th.__version__,
        "Accelerator": get_available_accelerator(),
        "Numpy": np.__version__,
<<<<<<< HEAD
        "Gym": gym.__version__,
        "Cloudpickle": cloudpickle.__version__,
=======
        "Cloudpickle": cloudpickle.__version__,
        "Gymnasium": gym.__version__,
>>>>>>> dc09d81f
    }
    try:
        import gym as openai_gym  # pytype: disable=import-error

        env_info.update({"OpenAI Gym": openai_gym.__version__})
    except ImportError:
        pass

    env_info_str = ""
    for key, value in env_info.items():
        env_info_str += f"- {key}: {value}\n"
    if print_info:
        print(env_info_str)
    return env_info, env_info_str


def compat_gym_seed(env: GymEnv, seed: int) -> None:
    """
    Compatibility helper to seed Gym envs.

    :param env: The Gym environment.
    :param seed: The seed for the pseudo random generator
    """
    if "seed" in signature(env.unwrapped.reset).parameters:
        # gym >= 0.23.1
        env.reset(seed=seed)
    else:
        # VecEnv and backward compatibility
        env.seed(seed)<|MERGE_RESOLUTION|>--- conflicted
+++ resolved
@@ -9,11 +9,7 @@
 from typing import Dict, Iterable, List, Optional, Tuple, Union
 
 import cloudpickle
-<<<<<<< HEAD
-import gym
-=======
 import gymnasium as gym
->>>>>>> dc09d81f
 import numpy as np
 import torch as th
 from gymnasium import spaces
@@ -552,13 +548,8 @@
         "PyTorch": th.__version__,
         "Accelerator": get_available_accelerator(),
         "Numpy": np.__version__,
-<<<<<<< HEAD
-        "Gym": gym.__version__,
-        "Cloudpickle": cloudpickle.__version__,
-=======
         "Cloudpickle": cloudpickle.__version__,
         "Gymnasium": gym.__version__,
->>>>>>> dc09d81f
     }
     try:
         import gym as openai_gym  # pytype: disable=import-error
